--- conflicted
+++ resolved
@@ -13,12 +13,8 @@
 
 # Local relative imports
 from image_plot import ImagePlot
-<<<<<<< HEAD
 from abstract_colormap import AbstractColormap
-=======
-from color_mapper import ColorMapper
-from speedups import apply_selection_fade
->>>>>>> 2170d3a0
+from speedups import apply_selection_fade, map_colors
 
 
 class CMapImagePlot(ImagePlot):
@@ -113,24 +109,32 @@
         """ Maps the data to RGB(A) with optional selection masks overlayed
         
         """
-        mapped_image = self.value_mapper.map_screen(data) * 255
+        cmap = self.value_mapper
+        # XXX should cache these somewhere
+        red_lut = (cmap._red_lut*255.0).as_int('uint8')
+        green_lut = (cmap._green_lut*255.0).as_int('uint8')
+        blue_lut = (cmap._blue_lut*255.0).as_int('uint8')
+        alpha_lut = (cmap._alpha_lut*255.0).as_int('uint8')
+        # get the RGBA values from speedups.py
+        mapped_image = map_colors(data, cmap.steps,
+            cmap.range.low, cmap.range.high, red_lut, green_lut,
+            blue_lut, alpha_lut)
         if selection_masks is not None:
             # construct a composite mask
-            mask = zeros(mapped_image.shape[:2], dtype=bool)
-            for m in selection_masks:
-                mask = mask | m
-            invmask = invert(mask)
-            # do a cheap alpha blend with our specified color
-            mapped_image[invmask,0:3] = \
-                self.fade_alpha*(mapped_image[invmask,0:3] -
-                                    self.fade_background) + self.fade_background
-        return mapped_image.astype("UInt8")
+            if len(selection_masks) > 0:
+                mask = zeros(mapped_image.shape[:2], dtype=bool)
+                for m in selection_masks:
+                    mask = mask | m
+            else:
+                mask = zeros(self._cached_mapped_image.shape[:2], dtype=bool)
+            # Apply the selection fade, from speedups.py
+            apply_selection_fade(mapped_image, mask,
+                    self.fade_alpha, self.fade_background)
+        return mapped_image
         
-
     def _compute_cached_image(self, selection_masks=None):
         """ Updates the cached image.
         """
-<<<<<<< HEAD
         if self.cache_full_map:
             if not self._mapped_image_cache_valid:
                 self._cached_mapped_image = self._cmap_values(self.value.data,
@@ -143,33 +147,6 @@
             ImagePlot._compute_cached_image(self, self.value.data, mapper=lambda data:
                 self._cmap_values(data))
             
-=======
-        self._cached_image = None
-        if not self._mapped_image_cache_valid:
-            # Clear the old image. We don't need the extra memory lying around
-            # as we compute the new mapped image.
-            self._cached_mapped_image = None
-            self._cached_mapped_image =\
-                self.value_mapper.map_screen(self.value.data)
-            self._cached_mapped_image *= 255
-            self._cached_mapped_image = \
-                    self._cached_mapped_image.astype('uint8')
-            if selection_masks is not None:
-                if len(selection_masks) > 0:
-                    mask = selection_masks[0].copy()
-                    for m in selection_masks[1:]:
-                        mask |= m
-                else:
-                    mask = zeros(self._cached_mapped_image.shape[:2],
-                            dtype=bool)
-                # Apply the selection fade, from speedups.py
-                apply_selection_fade(self._cached_mapped_image, mask,
-                        self.fade_alpha, self.fade_background)
-            self._mapped_image_cache_valid = True
-
-        ImagePlot._compute_cached_image(self, self._cached_mapped_image)
->>>>>>> 2170d3a0
-
     def _update_value_mapper(self):
         self._mapped_image_cache_valid = False
         self.request_redraw()
