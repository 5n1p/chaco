<<<<<<< HEAD
#!/usr/bin/env python
#
#
# Tutorial 11.  Demonstration of why it's good to work with .index and
#               .value instead of hardcoding to X and Y.
#
# We are going to change the orientation of the right_plot,
# but all of our dataspace linking will still work.  We'll also
# add another LineInspector to each plot to form a full crosshair.


from tutorial10b import PlotFrame3
from chaco.tools.api import LineInspector
=======
"""Tutorial 11: Demonstration of index and value.

We are going to change the orientation of the right_plot, but all of our
dataspace linking will still work. This is why it's good to work with index and
value instead of hardcoding to X and Y. We'll also add another LineInspector to
each plot to form a full crosshair.
"""

from enthought.chaco.tools.api import LineInspector
>>>>>>> 54653599

from tutorial10b import PlotExample3


class PlotExample4(PlotExample3):
    def _container_default(self):
        container = super(PlotExample4, self)._container_default()

        rplot, lplot = self.right_plot, self.left_plot
        rplot.orientation = "v"
        rplot.hgrid.mapper = rplot.index_mapper
        rplot.vgrid.mapper = rplot.value_mapper
        rplot.y_axis.mapper = rplot.index_mapper
        rplot.x_axis.mapper = rplot.value_mapper


        lplot.overlays.append(LineInspector(component=lplot,
             axis="value", write_metadata=True, is_listener=True, color="blue"))
        lplot.overlays.append(LineInspector(component=lplot,
             axis="value", write_metadata=True, is_listener=True, color="blue"))

        rplot.overlays.append(LineInspector(component=rplot,
             axis="value", write_metadata=True, is_listener=True, color="blue"))
        rplot.overlays.append(LineInspector(component=rplot,
             axis="value", write_metadata=True, is_listener=True, color="blue"))

        return container


demo = PlotExample4()

if __name__ == "__main__":
    demo.configure_traits()<|MERGE_RESOLUTION|>--- conflicted
+++ resolved
@@ -1,18 +1,3 @@
-<<<<<<< HEAD
-#!/usr/bin/env python
-#
-#
-# Tutorial 11.  Demonstration of why it's good to work with .index and
-#               .value instead of hardcoding to X and Y.
-#
-# We are going to change the orientation of the right_plot,
-# but all of our dataspace linking will still work.  We'll also
-# add another LineInspector to each plot to form a full crosshair.
-
-
-from tutorial10b import PlotFrame3
-from chaco.tools.api import LineInspector
-=======
 """Tutorial 11: Demonstration of index and value.
 
 We are going to change the orientation of the right_plot, but all of our
@@ -21,8 +6,7 @@
 each plot to form a full crosshair.
 """
 
-from enthought.chaco.tools.api import LineInspector
->>>>>>> 54653599
+from chaco.tools.api import LineInspector
 
 from tutorial10b import PlotExample3
 
